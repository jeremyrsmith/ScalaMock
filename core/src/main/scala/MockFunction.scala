--- conflicted
+++ resolved
@@ -20,10 +20,9 @@
 
 package com.borachio
 
-<<<<<<< HEAD
 abstract class MockFunction(protected val factory: AbstractMockFactory, name: Symbol) {
 
-  protected def handle(arguments: Array[Any]) = factory.expectations.handle(this, arguments)
+  protected def handle(arguments: Array[Any]) = factory.handle(this, arguments)
   
   private[borachio] def canHandle(that: MockFunction) = this == that
   
@@ -40,9 +39,15 @@
     expectation
   }
   
-  protected def withArguments(arguments: Any*) = {
+  protected def setArguments(arguments: Any*) = {
     val expectation = toExpectation
-    expectation.setArguments(arguments: _*)
+    expectation.expects(arguments: _*)
+    expectation
+  }
+  
+  protected def setMatcher(matcher: Function1[Array[Any], Boolean]) = {
+    val expectation = toExpectation
+    expectation.argumentsMatcher = matcher
     expectation
   }
 }
@@ -51,167 +56,128 @@
   extends TypeSafeMockFunction[R](factory, name) with Function0[R] {
 
   override def toString = name.name.toString
-=======
-abstract class MockFunction(factory: AbstractMockFactory) {
-
-  protected def handle(arguments: Array[Any]) = factory.handle(this, arguments)
-}
-
-class MockFunction0[R](factory: AbstractMockFactory) 
-  extends MockFunction(factory) with Function0[R] {
->>>>>>> 757b304b
 
   def apply() = handle(Array()).asInstanceOf[R]
   
-  def expects() = withArguments()
+  def expects() = setArguments()
 }
 
-<<<<<<< HEAD
 class MockFunction1[T1, R](factory: AbstractMockFactory, name: Symbol) 
   extends TypeSafeMockFunction[R](factory, name) with Function1[T1, R] {
 
   override def toString = name.name.toString
-=======
-class MockFunction1[T1, R](factory: AbstractMockFactory)
-  extends MockFunction(factory) with Function1[T1, R] {
->>>>>>> 757b304b
 
   def apply(v1: T1) = handle(Array(v1)).asInstanceOf[R]
   
-  def expects(v1: MockParameter[T1]) = withArguments(v1.value)
+  def expects(v1: MockParameter[T1]) = setArguments(v1.value)
+  
+  def expectsWhere(matcher: T1 => Boolean) = setMatcher(new FunctionAdapter1(matcher))
 }
 
-<<<<<<< HEAD
 class MockFunction2[T1, T2, R](factory: AbstractMockFactory, name: Symbol) 
   extends TypeSafeMockFunction[R](factory, name) with Function2[T1, T2, R] {
-=======
-class MockFunction2[T1, T2, R](factory: AbstractMockFactory)
-  extends MockFunction(factory) with Function2[T1, T2, R] {
->>>>>>> 757b304b
   
   override def toString = name.name.toString
 
   def apply(v1: T1, v2: T2) = handle(Array(v1, v2)).asInstanceOf[R]
   
-  def expects(v1: MockParameter[T1], v2: MockParameter[T2]) = withArguments(v1.value, v2.value)
+  def expects(v1: MockParameter[T1], v2: MockParameter[T2]) = setArguments(v1.value, v2.value)
+  
+  def expectsWhere(matcher: (T1, T2) => Boolean) = setMatcher(new FunctionAdapter2(matcher))
 }
 
-<<<<<<< HEAD
 class MockFunction3[T1, T2, T3, R](factory: AbstractMockFactory, name: Symbol) 
   extends TypeSafeMockFunction[R](factory, name) with Function3[T1, T2, T3, R] {
-=======
-class MockFunction3[T1, T2, T3, R](factory: AbstractMockFactory)
-  extends MockFunction(factory) with Function3[T1, T2, T3, R] {
->>>>>>> 757b304b
   
   override def toString = name.name.toString
 
   def apply(v1: T1, v2: T2, v3: T3) = handle(Array(v1, v2, v3)).asInstanceOf[R]
   
-  def expects(v1: MockParameter[T1], v2: MockParameter[T2], v3: MockParameter[T3]) = withArguments(v1.value, v2.value, v3.value)
+  def expects(v1: MockParameter[T1], v2: MockParameter[T2], v3: MockParameter[T3]) = setArguments(v1.value, v2.value, v3.value)
+  
+  def expectsWhere(matcher: (T1, T2, T3) => Boolean) = setMatcher(new FunctionAdapter3(matcher))
 }
 
-<<<<<<< HEAD
 class MockFunction4[T1, T2, T3, T4, R](factory: AbstractMockFactory, name: Symbol) 
   extends TypeSafeMockFunction[R](factory, name) with Function4[T1, T2, T3, T4, R] {
-=======
-class MockFunction4[T1, T2, T3, T4, R](factory: AbstractMockFactory)
-  extends MockFunction(factory) with Function4[T1, T2, T3, T4, R] {
->>>>>>> 757b304b
   
   override def toString = name.name.toString
 
   def apply(v1: T1, v2: T2, v3: T3, v4: T4) = handle(Array(v1, v2, v3, v4)).asInstanceOf[R]
   
-  def expects(v1: MockParameter[T1], v2: MockParameter[T2], v3: MockParameter[T3], v4: MockParameter[T4]) = withArguments(v1.value, v2.value, v3.value, v4.value)
+  def expects(v1: MockParameter[T1], v2: MockParameter[T2], v3: MockParameter[T3], v4: MockParameter[T4]) = setArguments(v1.value, v2.value, v3.value, v4.value)
+  
+  def expectsWhere(matcher: (T1, T2, T3, T4) => Boolean) = setMatcher(new FunctionAdapter4(matcher))
 }
 
-<<<<<<< HEAD
 class MockFunction5[T1, T2, T3, T4, T5, R](factory: AbstractMockFactory, name: Symbol) 
   extends TypeSafeMockFunction[R](factory, name) with Function5[T1, T2, T3, T4, T5, R] {
-=======
-class MockFunction5[T1, T2, T3, T4, T5, R](factory: AbstractMockFactory)
-  extends MockFunction(factory) with Function5[T1, T2, T3, T4, T5, R] {
->>>>>>> 757b304b
   
   override def toString = name.name.toString
 
   def apply(v1: T1, v2: T2, v3: T3, v4: T4, v5: T5) = handle(Array(v1, v2, v3, v4, v5)).asInstanceOf[R]
 
-  def expects(v1: MockParameter[T1], v2: MockParameter[T2], v3: MockParameter[T3], v4: MockParameter[T4], v5: MockParameter[T5]) = withArguments(v1.value, v2.value, v3.value, v4.value, v5.value)
+  def expects(v1: MockParameter[T1], v2: MockParameter[T2], v3: MockParameter[T3], v4: MockParameter[T4], v5: MockParameter[T5]) = setArguments(v1.value, v2.value, v3.value, v4.value, v5.value)
+  
+  def expectsWhere(matcher: (T1, T2, T3, T4, T5) => Boolean) = setMatcher(new FunctionAdapter5(matcher))
 }
 
-<<<<<<< HEAD
 class MockFunction6[T1, T2, T3, T4, T5, T6, R](factory: AbstractMockFactory, name: Symbol) 
   extends TypeSafeMockFunction[R](factory, name) with Function6[T1, T2, T3, T4, T5, T6, R] {
-=======
-class MockFunction6[T1, T2, T3, T4, T5, T6, R](factory: AbstractMockFactory)
-  extends MockFunction(factory) with Function6[T1, T2, T3, T4, T5, T6, R] {
->>>>>>> 757b304b
   
   override def toString = name.name.toString
 
   def apply(v1: T1, v2: T2, v3: T3, v4: T4, v5: T5, v6: T6) = handle(Array(v1, v2, v3, v4, v5, v6)).asInstanceOf[R]
 
-  def expects(v1: MockParameter[T1], v2: MockParameter[T2], v3: MockParameter[T3], v4: MockParameter[T4], v5: MockParameter[T5], v6: MockParameter[T6]) = withArguments(v1.value, v2.value, v3.value, v4.value, v5.value, v6.value)
+  def expects(v1: MockParameter[T1], v2: MockParameter[T2], v3: MockParameter[T3], v4: MockParameter[T4], v5: MockParameter[T5], v6: MockParameter[T6]) = setArguments(v1.value, v2.value, v3.value, v4.value, v5.value, v6.value)
+  
+  def expectsWhere(matcher: (T1, T2, T3, T4, T5, T6) => Boolean) = setMatcher(new FunctionAdapter6(matcher))
 }
 
-<<<<<<< HEAD
 class MockFunction7[T1, T2, T3, T4, T5, T6, T7, R](factory: AbstractMockFactory, name: Symbol) 
   extends TypeSafeMockFunction[R](factory, name) with Function7[T1, T2, T3, T4, T5, T6, T7, R] {
-=======
-class MockFunction7[T1, T2, T3, T4, T5, T6, T7, R](factory: AbstractMockFactory)
-  extends MockFunction(factory) with Function7[T1, T2, T3, T4, T5, T6, T7, R] {
->>>>>>> 757b304b
   
   override def toString = name.name.toString
 
   def apply(v1: T1, v2: T2, v3: T3, v4: T4, v5: T5, v6: T6, v7: T7) = handle(Array(v1, v2, v3, v4, v5, v6, v7)).asInstanceOf[R]
 
-  def expects(v1: MockParameter[T1], v2: MockParameter[T2], v3: MockParameter[T3], v4: MockParameter[T4], v5: MockParameter[T5], v6: MockParameter[T6], v7: MockParameter[T7]) = withArguments(v1.value, v2.value, v3.value, v4.value, v5.value, v6.value, v7.value)
+  def expects(v1: MockParameter[T1], v2: MockParameter[T2], v3: MockParameter[T3], v4: MockParameter[T4], v5: MockParameter[T5], v6: MockParameter[T6], v7: MockParameter[T7]) = setArguments(v1.value, v2.value, v3.value, v4.value, v5.value, v6.value, v7.value)
+  
+  def expectsWhere(matcher: (T1, T2, T3, T4, T5, T6, T7) => Boolean) = setMatcher(new FunctionAdapter7(matcher))
 }
 
-<<<<<<< HEAD
 class MockFunction8[T1, T2, T3, T4, T5, T6, T7, T8, R](factory: AbstractMockFactory, name: Symbol) 
   extends TypeSafeMockFunction[R](factory, name) with Function8[T1, T2, T3, T4, T5, T6, T7, T8, R] {
-=======
-class MockFunction8[T1, T2, T3, T4, T5, T6, T7, T8, R](factory: AbstractMockFactory)
-  extends MockFunction(factory) with Function8[T1, T2, T3, T4, T5, T6, T7, T8, R] {
->>>>>>> 757b304b
   
   override def toString = name.name.toString
 
   def apply(v1: T1, v2: T2, v3: T3, v4: T4, v5: T5, v6: T6, v7: T7, v8: T8) = handle(Array(v1, v2, v3, v4, v5, v6, v7, v8)).asInstanceOf[R]
 
-  def expects(v1: MockParameter[T1], v2: MockParameter[T2], v3: MockParameter[T3], v4: MockParameter[T4], v5: MockParameter[T5], v6: MockParameter[T6], v7: MockParameter[T7], v8: MockParameter[T8]) = withArguments(v1.value, v2.value, v3.value, v4.value, v5.value, v6.value, v7.value, v8.value)
+  def expects(v1: MockParameter[T1], v2: MockParameter[T2], v3: MockParameter[T3], v4: MockParameter[T4], v5: MockParameter[T5], v6: MockParameter[T6], v7: MockParameter[T7], v8: MockParameter[T8]) = setArguments(v1.value, v2.value, v3.value, v4.value, v5.value, v6.value, v7.value, v8.value)
+  
+  def expectsWhere(matcher: (T1, T2, T3, T4, T5, T6, T7, T8) => Boolean) = setMatcher(new FunctionAdapter8(matcher))
 }
 
-<<<<<<< HEAD
 class MockFunction9[T1, T2, T3, T4, T5, T6, T7, T8, T9, R](factory: AbstractMockFactory, name: Symbol) 
   extends TypeSafeMockFunction[R](factory, name) with Function9[T1, T2, T3, T4, T5, T6, T7, T8, T9, R] {
-=======
-class MockFunction9[T1, T2, T3, T4, T5, T6, T7, T8, T9, R](factory: AbstractMockFactory)
-  extends MockFunction(factory) with Function9[T1, T2, T3, T4, T5, T6, T7, T8, T9, R] {
->>>>>>> 757b304b
   
   override def toString = name.name.toString
 
   def apply(v1: T1, v2: T2, v3: T3, v4: T4, v5: T5, v6: T6, v7: T7, v8: T8, v9: T9) = handle(Array(v1, v2, v3, v4, v5, v6, v7, v8, v9)).asInstanceOf[R]
 
-  def expects(v1: MockParameter[T1], v2: MockParameter[T2], v3: MockParameter[T3], v4: MockParameter[T4], v5: MockParameter[T5], v6: MockParameter[T6], v7: MockParameter[T7], v8: MockParameter[T8], v9: MockParameter[T9]) = withArguments(v1.value, v2.value, v3.value, v4.value, v5.value, v6.value, v7.value, v8.value, v9.value)
+  def expects(v1: MockParameter[T1], v2: MockParameter[T2], v3: MockParameter[T3], v4: MockParameter[T4], v5: MockParameter[T5], v6: MockParameter[T6], v7: MockParameter[T7], v8: MockParameter[T8], v9: MockParameter[T9]) = setArguments(v1.value, v2.value, v3.value, v4.value, v5.value, v6.value, v7.value, v8.value, v9.value)
+  
+  def expectsWhere(matcher: (T1, T2, T3, T4, T5, T6, T7, T8, T9) => Boolean) = setMatcher(new FunctionAdapter9(matcher))
 }
 
-<<<<<<< HEAD
 class MockFunction10[T1, T2, T3, T4, T5, T6, T7, T8, T9, T10, R](factory: AbstractMockFactory, name: Symbol) 
   extends TypeSafeMockFunction[R](factory, name) with Function10[T1, T2, T3, T4, T5, T6, T7, T8, T9, T10, R] {
-=======
-class MockFunction10[T1, T2, T3, T4, T5, T6, T7, T8, T9, T10, R](factory: AbstractMockFactory)
-  extends MockFunction(factory) with Function10[T1, T2, T3, T4, T5, T6, T7, T8, T9, T10, R] {
->>>>>>> 757b304b
   
   override def toString = name.name.toString
 
   def apply(v1: T1, v2: T2, v3: T3, v4: T4, v5: T5, v6: T6, v7: T7, v8: T8, v9: T9, v10: T10) = handle(Array(v1, v2, v3, v4, v5, v6, v7, v8, v9, v10)).asInstanceOf[R]
 
-  def expects(v1: MockParameter[T1], v2: MockParameter[T2], v3: MockParameter[T3], v4: MockParameter[T4], v5: MockParameter[T5], v6: MockParameter[T6], v7: MockParameter[T7], v8: MockParameter[T8], v9: MockParameter[T9], v10: MockParameter[T10]) = withArguments(v1.value, v2.value, v3.value, v4.value, v5.value, v6.value, v7.value, v8.value, v9.value, v10.value)
+  def expects(v1: MockParameter[T1], v2: MockParameter[T2], v3: MockParameter[T3], v4: MockParameter[T4], v5: MockParameter[T5], v6: MockParameter[T6], v7: MockParameter[T7], v8: MockParameter[T8], v9: MockParameter[T9], v10: MockParameter[T10]) = setArguments(v1.value, v2.value, v3.value, v4.value, v5.value, v6.value, v7.value, v8.value, v9.value, v10.value)
+  
+  def expectsWhere(matcher: (T1, T2, T3, T4, T5, T6, T7, T8, T9, T10) => Boolean) = setMatcher(new FunctionAdapter10(matcher))
 }