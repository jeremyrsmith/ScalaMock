--- conflicted
+++ resolved
@@ -22,17 +22,13 @@
 trait MockFactoryBase extends Mock {
   import language.implicitConversions
   
-<<<<<<< HEAD
-  type ExpectationException <: Exception
+  type ExpectationException <: Throwable
 
   private[scalamock] var callLog: CallLog = _
   private[scalamock] var currentExpectationContext: Handlers = _
   private[scalamock] var expectationContext: Handlers = _
 
   initializeExpectations
-=======
-  type ExpectationException <: Throwable
->>>>>>> 06cd04af
   
   def withExpectations[T](what: => T): T = {
     if (expectationContext == null) {
