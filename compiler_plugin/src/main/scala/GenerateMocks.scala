--- conflicted
+++ resolved
@@ -46,22 +46,13 @@
   
   def newPhase(prev: Phase) = new StdPhase(prev) {
     def apply(unit: CompilationUnit) {
-<<<<<<< HEAD
       if (plugin.mockOutputDirectory.isDefined || plugin.testOutputDirectory.isDefined) {
         if (plugin.mockOutputDirectory.isDefined && plugin.testOutputDirectory.isDefined) {
-          createOutputDirectories
           new ForeachTreeTraverser(findMockAnnotations).traverse(unit.body)
           generateMockFactory
         } else {
           globalError("Both -P:borachio:generatemocks and -P:borachio:generatetest must be given")
         }
-=======
-      if (plugin.mockOutputDirectory.isDefined && plugin.testOutputDirectory.isDefined) {
-        new ForeachTreeTraverser(findMockAnnotations).traverse(unit.body)
-        generateMockFactory
-      } else {
-        globalError("Both -P:borachio:generatemocks and -P:borachio:generatetest must be given")
->>>>>>> 81962d4e
       }
     }
   }
