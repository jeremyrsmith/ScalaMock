// Copyright (c) 2011 Paul Butcher
// 
// Permission is hereby granted, free of charge, to any person obtaining a copy
// of this software and associated documentation files (the "Software"), to deal
// in the Software without restriction, including without limitation the rights
// to use, copy, modify, merge, publish, distribute, sublicense, and/or sell
// copies of the Software, and to permit persons to whom the Software is
// furnished to do so, subject to the following conditions:
// 
// The above copyright notice and this permission notice shall be included in
// all copies or substantial portions of the Software.
// 
// THE SOFTWARE IS PROVIDED "AS IS", WITHOUT WARRANTY OF ANY KIND, EXPRESS OR
// IMPLIED, INCLUDING BUT NOT LIMITED TO THE WARRANTIES OF MERCHANTABILITY,
// FITNESS FOR A PARTICULAR PURPOSE AND NONINFRINGEMENT. IN NO EVENT SHALL THE
// AUTHORS OR COPYRIGHT HOLDERS BE LIABLE FOR ANY CLAIM, DAMAGES OR OTHER
// LIABILITY, WHETHER IN AN ACTION OF CONTRACT, TORT OR OTHERWISE, ARISING FROM,
// OUT OF OR IN CONNECTION WITH THE SOFTWARE OR THE USE OR OTHER DEALINGS IN
// THE SOFTWARE.

package com.borachio

import com.borachio.scalatest.MockFactory
import org.scalatest.WordSpec

class MockFunctionTest extends WordSpec with MockFactory {
  
  autoVerify = false
  
  def repeat(n: Int)(what: => Unit) {
    for (i <- 0 until n)
      what
  }
  
  case class TestException() extends RuntimeException
  
  "A mock function" should {
    "return null unless told otherwise" in {
      val m = mockFunction[String]
      m expects ()
      expect(null) { m() }
      verifyExpectations
    }
    
    "return what it's told to" in {
      val m = mockFunction[String]
      m expects () returns "foo"
      expect("foo") { m() }
      verifyExpectations
    }
    
    "throw what it's told to" in {
      val m = mockFunction[String]
      m expects () throws new TestException
      intercept[TestException] { m() }
      verifyExpectations
    }
    
    "match arguments" in {
      val m = mockFunction[Int, String, Double]
      m expects (42, "foo") returning 1.23
      expect(1.23) { m(42, "foo") }
      verifyExpectations
    }
    
    "match single element arguments" in {
      val m = mockFunction[Int, Int]
      m expects (42) returning 43
      expect(43) { m(42) }
      verifyExpectations
    }
    
    "fail if there are no matching arguments" in {
      val m = mockFunction[Int, String, Double]
      m expects (42, "foo") returning 1.23
      intercept[ExpectationException] { m(42, "bar") }
    }
    
    "match multiple expectations in any order" in {
      val m1 = mockFunction[Int, String, Double]
      val m2 = mockFunction[String, String]
      m1 expects (42, "foo") returning 1.23
      m2 expects ("foo") returning "bar"
      m1 expects (0, "baz") returning 3.45
      
      expect(3.45) { m1(0, "baz") }
      expect(1.23) { m1(42, "foo") }
      expect("bar") { m2("foo") }
      verifyExpectations
    }
    
    "fail if an expectation is not met" in {
      val m = mockFunction[Int]
      m expects ()
      intercept[ExpectationException] { verifyExpectations }
    }
    
    "allow multiple calls if no range is set" in {
      val m = mockFunction[Int]
      m expects ()
      repeat(3) { m() }
      verifyExpectations
    }
    
    "succeed with the minimum number of calls in a range" in {
      val m = mockFunction[Int]
      m expects () repeat (3 to 7)
      repeat(3) { m() }
      verifyExpectations
    }
    
    "succeed with the maximum number of calls in a range" in {
      val m = mockFunction[Int]
      m expects () repeat (3 to 7)
      repeat(7) { m() }
      verifyExpectations
    }
    
    "fail if the minimum number if calls isn't satisfied" in {
      val m = mockFunction[Int]
      m expects () repeat (3 to 7)
      repeat(2) { m() }
      intercept[ExpectationException] { verifyExpectations }
    }
    
    "fail if the maximum number if calls is exceeded" in {
      val m = mockFunction[Int]
      m expects () repeat (3 to 7)
      intercept[ExpectationException] { repeat(8) { m() } }
    }
    
    "handle a degenerate sequence" in {
      val m = mockFunction[Int, Int]
      inSequence {
        m expects (42) returning 10
      }
      expect(10) { m(42) }
      verifyExpectations
    }
    
    "handle a sequence of calls" in {
      val m = mockFunction[Int, Int]
      inSequence {
        m expects (42) returning 10 repeat (3 to 7)
        m expects (43) returning 11 repeat 1
        m expects (44) returning 12 twice
      }
      repeat(5) { expect(10) { m(42) } }
      repeat(1) { expect(11) { m(43) } }
      repeat(2) { expect(12) { m(44) } }
      verifyExpectations
    }
    
    "fail if functions are called out of sequence" in {
      val m = mockFunction[Int, Int]
      inSequence {
        m expects (42) returning 10 repeat (3 to 7)
        m expects (43) returning 11 repeat 1
        m expects (44) returning 12 twice
      }
      repeat(5) { m(42) }
      intercept[ExpectationException] { m(44) }
    }
    
    "fail if the entire sequence isn't called" in {
      val m = mockFunction[Int, Int]
      inSequence {
        m expects (42) returning 10 repeat (3 to 7)
        m expects (43) returning 11 once;
        m expects (44) returning 12 twice
      }
      repeat(5) { m(42) }
      repeat(1) { m(43) }
      intercept[ExpectationException] { verifyExpectations }
    }
    
    "handle a combination of ordered and unordered expectations" in {
      val m = mockFunction[Int, Unit]

      m expects (1)
      inSequence {
        m expects (11)
        m expects (12)
        m expects (13)
      }
      m expects (21)
      inSequence {
        m expects (31)
        m expects (32)
      }
      m expects (41)
      
      m(21)
      m(31)
      m(11)
      m(12)
      m(1)
      m(32)
      m(41)
      m(13)
      
      verifyExpectations
    }
    
    "handle a sequence in which functions are called zero times" in {
      val m = mockFunction[Int, Unit]
      inSequence {
        m expects (1) once;
        m expects (2) never;
        m expects (3) anyNumberOfTimes;
        m expects (4) once
      }
      m(1)
      m(4)
      verifyExpectations
    }
    
    "handle valid deeply nested expectation contexts" in {
      val m = mockFunction[String, Unit]
      
      m expects ("1")
      inSequence {
        m expects ("2.1")
        inAnyOrder {
          m expects ("2.2.1")
          inSequence {
            m expects ("2.2.2.1")
            m expects ("2.2.2.2")
          }
          m expects ("2.2.3")
        }
        m expects ("2.3")
      }
      m expects ("3")
      
      m("2.1")
      m("1")
      m("2.2.3")
      m("2.2.2.1")
      m("2.2.2.2")
      m("2.2.1")
      m("3")
      m("2.2.3")
      m("2.3")
      
      verifyExpectations
    }
    
    "handle invalid deeply nested expectation contexts" in {
      val m = mockFunction[String, Unit]
      
      m expects ("1")
      inSequence {
        m expects ("2.1")
        inAnyOrder {
          m expects ("2.2.1")
          inSequence {
            m expects ("2.2.2.1")
            m expects ("2.2.2.2")
          }
          m expects ("2.2.3")
        }
        m expects ("2.3")
      }
      m expects ("3")
      
      m("2.1")
      m("1")
      m("2.2.3")
      intercept[ExpectationException] { m("2.2.2.2") }
    }
    
    "match wildcard arguments" in {
      val m = mockFunction[Int, String, Unit]
      m expects (42, "foo")
      m expects (*, "bar")
      m expects (0, *)
      
      m(42, "foo")
      m(1, "bar")
      m(2, "bar")
      m(0, "something")
      m(0, null)
      intercept[ExpectationException] { m(1, "something") }
    }
    
    "match epsilon arguments" in {
      val m = mockFunction[Double, Double]
      m expects (~42.0) returning 1.0
      m expects (~0.0)
      
      m(42.0001)
      m(-0.0001)
      intercept[ExpectationException] { m(42.1) }
    }
    
    "cope with a SUT that swallows exceptions" in {
      val m = mockFunction[Unit]
      
      try {
        m()
      } catch {
        case _ => // do nothing
      }
      intercept[ExpectationException] { verifyExpectations }
    }
    
<<<<<<< HEAD
    "Have the name we gave it" in {
      val m = new MockFunction0[Unit](this, Symbol("a helpful name"))
      expect("a helpful name") { m.toString }
=======
    "match a simple predicate" in {
      val m = mockFunction[Int, Double, String]
      
      m expectsWhere { (x: Int, y: Double) => x < y } returning "predicate matched"
      
      expect("predicate matched") { m(10, 12.0) }

      verifyExpectations
    }
    
    "fail if a predicate does not match" in {
      val m = mockFunction[Int, Double, String]
      
      m expectsWhere { (x: Int, y: Double) => x < y } returning "predicate matched"
      
      intercept[ExpectationException] { m(12, 10.0) }
    }
    
    "allow return values to be computed" in {
      val m = mockFunction[Int, Int]
      
      m expects (*) onCall { x: Int => x + 1 } twice

      expect(2) { m(1) }
      expect(10) { m(9) }
>>>>>>> 757b304b
    }
  }
}<|MERGE_RESOLUTION|>--- conflicted
+++ resolved
@@ -305,18 +305,18 @@
       intercept[ExpectationException] { verifyExpectations }
     }
     
-<<<<<<< HEAD
     "Have the name we gave it" in {
       val m = new MockFunction0[Unit](this, Symbol("a helpful name"))
       expect("a helpful name") { m.toString }
-=======
+    }
+
     "match a simple predicate" in {
       val m = mockFunction[Int, Double, String]
       
       m expectsWhere { (x: Int, y: Double) => x < y } returning "predicate matched"
       
       expect("predicate matched") { m(10, 12.0) }
-
+    
       verifyExpectations
     }
     
@@ -328,14 +328,13 @@
       intercept[ExpectationException] { m(12, 10.0) }
     }
     
-    "allow return values to be computed" in {
-      val m = mockFunction[Int, Int]
-      
-      m expects (*) onCall { x: Int => x + 1 } twice
-
-      expect(2) { m(1) }
-      expect(10) { m(9) }
->>>>>>> 757b304b
-    }
+    // "allow return values to be computed" in {
+    //   val m = mockFunction[Int, Int]
+    //   
+    //   m expects (*) onCall { x: Int => x + 1 } twice
+    // 
+    //   expect(2) { m(1) }
+    //   expect(10) { m(9) }
+    // }
   }
 }